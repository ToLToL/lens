--- conflicted
+++ resolved
@@ -53,17 +53,11 @@
     }
   }
 
-<<<<<<< HEAD
-  refreshCluster = (cluster: Cluster) => {
-    if (!cluster) return;
-    clusterIpc.refresh.invokeFromRenderer(cluster.id);
-=======
   refreshCluster = async () => {
     if(this.cluster) {
       await clusterIpc.activate.invokeFromRenderer(this.cluster.id);
       clusterIpc.refresh.invokeFromRenderer(this.cluster.id);
     }
->>>>>>> 4fcac6b0
   }
 
   close() {
