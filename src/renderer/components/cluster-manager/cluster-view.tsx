import "./cluster-view.scss"
import React from "react";
import { reaction } from "mobx";
import { disposeOnUnmount, observer } from "mobx-react";
import { IClusterViewRouteParams } from "./cluster-view.route";
import { ClusterStatus } from "./cluster-status";
import { hasLoadedView } from "./lens-views";
import { Cluster } from "../../../main/cluster";
import { clusterStore } from "../../../common/cluster-store";
import { RouteComponentProps } from "react-router";

interface Props extends RouteComponentProps<IClusterViewRouteParams> {
}

@observer
export class ClusterView extends React.Component<Props> {
  get clusterId() {
    return this.props.match.params.clusterId;
  }

  get cluster(): Cluster {
    return clusterStore.getById(this.clusterId);
  }

  async componentDidMount() {
    disposeOnUnmount(this, [
      reaction(() => this.clusterId, clusterId => clusterStore.setActive(clusterId), {
        fireImmediately: true,
      })
    ])
  }

  render() {
<<<<<<< HEAD
    const { cluster } = this;
    const showStatus = cluster && (!cluster.available || !hasLoadedView(cluster.id))
=======
    const cluster = getMatchedCluster();
    const showStatus = cluster && (!cluster.available || !hasLoadedView(cluster.id) || !cluster.ready)
>>>>>>> abe6a4e0
    return (
      <div className="ClusterView">
        {showStatus && (
          <ClusterStatus key={cluster.id} clusterId={cluster.id} className="box center"/>
        )}
      </div>
    )
  }
}<|MERGE_RESOLUTION|>--- conflicted
+++ resolved
@@ -2,12 +2,12 @@
 import React from "react";
 import { reaction } from "mobx";
 import { disposeOnUnmount, observer } from "mobx-react";
+import { RouteComponentProps } from "react-router";
 import { IClusterViewRouteParams } from "./cluster-view.route";
 import { ClusterStatus } from "./cluster-status";
 import { hasLoadedView } from "./lens-views";
 import { Cluster } from "../../../main/cluster";
 import { clusterStore } from "../../../common/cluster-store";
-import { RouteComponentProps } from "react-router";
 
 interface Props extends RouteComponentProps<IClusterViewRouteParams> {
 }
@@ -31,13 +31,8 @@
   }
 
   render() {
-<<<<<<< HEAD
     const { cluster } = this;
-    const showStatus = cluster && (!cluster.available || !hasLoadedView(cluster.id))
-=======
-    const cluster = getMatchedCluster();
     const showStatus = cluster && (!cluster.available || !hasLoadedView(cluster.id) || !cluster.ready)
->>>>>>> abe6a4e0
     return (
       <div className="ClusterView">
         {showStatus && (
